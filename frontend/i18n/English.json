--- conflicted
+++ resolved
@@ -64,7 +64,6 @@
     "replayNextMove": "Next move",
     "replayNextAction": "Next action",
     "replayRestart": "Restart",
-<<<<<<< HEAD
     "showMovementIndicators":"Show movement indicators",
     "editorPageTitle": "Design Puzzles - pacoplay.com",
     "copy": "Copy",
@@ -79,7 +78,4 @@
     "editorLegacyNotationRecover": "Recover state from legacy notation",
     "editorLegacyNotationPaste": "Paste level notation.",
     "editorLegacyNotationLoad": "Load"
-=======
-    "showMovementIndicators": "Show movement indicators"
->>>>>>> 1cf53cc5
 }